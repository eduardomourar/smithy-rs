--- conflicted
+++ resolved
@@ -96,16 +96,9 @@
                         let auth_header = req.headers().get("AUTHORIZATION").unwrap().to_str().unwrap();
                         assert!(auth_header.contains("/us-west-2/foobaz/aws4_request"), "{}", auth_header);
                         """,
-<<<<<<< HEAD
-                        "capture_request" to RuntimeType.smithyClientTestUtil(context.runtimeConfig)
-                            .resolve("test_connection::capture_request"),
+                        "capture_request" to RuntimeType.captureRequest(context.runtimeConfig),
                         "Credentials" to AwsRuntimeType.awsCredentialTypesTestUtil(context.runtimeConfig)
                             .resolve("Credentials"),
-=======
-                        "capture_request" to RuntimeType.captureRequest(context.runtimeConfig),
-                        "Credentials" to AwsCargoDependency.awsCredentialTypes(context.runtimeConfig)
-                            .withFeature("test-util").toType().resolve("Credentials"),
->>>>>>> bde362e8
                         "Region" to AwsRuntimeType.awsTypes(context.runtimeConfig).resolve("region::Region"),
                     )
                 }
@@ -126,16 +119,9 @@
                         let auth_header = req.headers().get("AUTHORIZATION").unwrap().to_str().unwrap();
                         assert!(auth_header.contains("/region-custom-auth/name-custom-auth/aws4_request"), "{}", auth_header);
                         """,
-<<<<<<< HEAD
-                        "capture_request" to RuntimeType.smithyClientTestUtil(context.runtimeConfig)
-                            .resolve("test_connection::capture_request"),
+                        "capture_request" to RuntimeType.captureRequest(context.runtimeConfig),
                         "Credentials" to AwsRuntimeType.awsCredentialTypesTestUtil(context.runtimeConfig)
                             .resolve("Credentials"),
-=======
-                        "capture_request" to RuntimeType.captureRequest(context.runtimeConfig),
-                        "Credentials" to AwsCargoDependency.awsCredentialTypes(context.runtimeConfig)
-                            .withFeature("test-util").toType().resolve("Credentials"),
->>>>>>> bde362e8
                         "Region" to AwsRuntimeType.awsTypes(context.runtimeConfig).resolve("region::Region"),
                     )
                 }
