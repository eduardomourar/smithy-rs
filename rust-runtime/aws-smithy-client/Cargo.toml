[package]
name = "aws-smithy-client"
version = "0.0.0-smithy-rs-head"
authors = ["AWS Rust SDK Team <aws-sdk-rust@amazon.com>", "Russell Cohen <rcoh@amazon.com>"]
description = "Client for smithy-rs."
edition = "2021"
license = "Apache-2.0"
repository = "https://github.com/awslabs/smithy-rs"

[features]
rt-tokio = ["aws-smithy-async/rt-tokio"]
test-util = ["aws-smithy-protocol-test", "serde/derive", "rustls"]
native-tls = ["client-hyper", "hyper-tls", "rt-tokio"]
rustls = ["client-hyper", "hyper-rustls", "rt-tokio", "lazy_static"]
client-hyper = ["hyper"]

[dependencies]
aws-smithy-async = { path = "../aws-smithy-async" }
aws-smithy-http = { path = "../aws-smithy-http" }
aws-smithy-http-tower = { path = "../aws-smithy-http-tower" }
aws-smithy-protocol-test = { path = "../aws-smithy-protocol-test", optional = true }
aws-smithy-types = { path = "../aws-smithy-types" }
bytes = "1"
fastrand = "1.4.0"
http = "0.2.3"
http-body = "0.4.4"
<<<<<<< HEAD
hyper =  { git = "https://github.com/rjzak/hyper", branch = "wasi_wip", features = [ "client", "http2", "http1", "tcp" ], optional = true }
# hyper = { version = "0.14.12", features = ["client", "http2", "http1"], optional = true }
hyper-rustls = { version = "0.23.0", optional = true, features = ["rustls-native-certs"] }
=======
hyper = { version = "0.14.12", features = ["client", "http2", "http1"], optional = true }
hyper-rustls = { version = "0.23.0", optional = true, features = ["rustls-native-certs", "http2"] }
>>>>>>> c7ddb164
hyper-tls = { version = "0.5.0", optional = true }
lazy_static = { version = "1", optional = true }
pin-project-lite = "0.2.7"
serde = { version = "1", features = ["derive"], optional = true }
tokio = { version = "1.21.1", features = ["rt", "macros", "io-util"] }
tower = { version = "0.4.6", features = ["util", "retry"] }
tracing = "0.1"

[dev-dependencies]
aws-smithy-async = { path = "../aws-smithy-async", features = ["rt-tokio"] }
hyper-rustls = { version = "0.23.0", features = ["webpki-roots"] }
serde = { version = "1", features = ["derive"] }
serde_json = "1"
tokio = { version = "1.8.4", features = ["full", "test-util"] }
tower-test = "0.4.0"

[package.metadata.docs.rs]
all-features = true
targets = ["x86_64-unknown-linux-gnu"]
rustdoc-args = ["--cfg", "docsrs"]
# End of docs.rs metadata

[[test]]
name = "e2e_test"
required-features = ["test-util", "rt-tokio"]<|MERGE_RESOLUTION|>--- conflicted
+++ resolved
@@ -24,14 +24,8 @@
 fastrand = "1.4.0"
 http = "0.2.3"
 http-body = "0.4.4"
-<<<<<<< HEAD
-hyper =  { git = "https://github.com/rjzak/hyper", branch = "wasi_wip", features = [ "client", "http2", "http1", "tcp" ], optional = true }
-# hyper = { version = "0.14.12", features = ["client", "http2", "http1"], optional = true }
-hyper-rustls = { version = "0.23.0", optional = true, features = ["rustls-native-certs"] }
-=======
 hyper = { version = "0.14.12", features = ["client", "http2", "http1"], optional = true }
 hyper-rustls = { version = "0.23.0", optional = true, features = ["rustls-native-certs", "http2"] }
->>>>>>> c7ddb164
 hyper-tls = { version = "0.5.0", optional = true }
 lazy_static = { version = "1", optional = true }
 pin-project-lite = "0.2.7"
