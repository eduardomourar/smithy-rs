--- conflicted
+++ resolved
@@ -59,91 +59,31 @@
         crate.withModule(customizeModule) {
             renderConvenienceAliases(customizeModule, this)
 
-<<<<<<< HEAD
             rustTemplate(
                 """
                 /// `CustomizableOperation` allows for configuring a single operation invocation before it is sent.
-                pub struct CustomizableOperation<T, E> {
-                    pub(crate) customizable_send: #{Box}<dyn #{CustomizableSend}<T, E>>,
-                    pub(crate) config_override: #{Option}<crate::config::Builder>,
-                    pub(crate) interceptors: Vec<#{SharedInterceptor}>,
-                    pub(crate) runtime_plugins: Vec<#{SharedRuntimePlugin}>,
+                pub struct CustomizableOperation<T, E, B> {
+                    customizable_send: B,
+                    config_override: #{Option}<crate::config::Builder>,
+                    interceptors: Vec<#{SharedInterceptor}>,
+                    runtime_plugins: Vec<#{SharedRuntimePlugin}>,
+                    _output: #{PhantomData}<T>,
+                    _error: #{PhantomData}<E>,
                 }
-=======
-            // TODO(enableNewSmithyRuntimeCleanup): Render it directly under the customize module when CustomizableOperation
-            //  in the middleware has been removed.
-            withInlineModule(
-                RustModule.new(
-                    "orchestrator",
-                    Visibility.PUBLIC,
-                    true,
-                    customizeModule,
-                    documentationOverride = "Module for defining types for `CustomizableOperation` in the orchestrator",
-                ),
-                null,
-            ) {
-                rustTemplate(
-                    """
-                    /// `CustomizableOperation` allows for configuring a single operation invocation before it is sent.
-                    pub struct CustomizableOperation<T, E, B> {
-                        customizable_send: B,
-                        config_override: #{Option}<crate::config::Builder>,
-                        interceptors: Vec<#{SharedInterceptor}>,
-                        runtime_plugins: Vec<#{SharedRuntimePlugin}>,
-                        _output: #{PhantomData}<T>,
-                        _error: #{PhantomData}<E>,
-                    }
-
-                    impl<T, E, B> CustomizableOperation<T, E, B> {
-                        /// Creates a new `CustomizableOperation` from `customizable_send`.
-                        pub(crate) fn new(customizable_send: B) -> Self {
-                            Self {
-                                customizable_send,
-                                config_override: #{None},
-                                interceptors: vec![],
-                                runtime_plugins: vec![],
-                                _output: #{PhantomData},
-                                _error: #{PhantomData}
-                            }
+
+                impl<T, E, B> CustomizableOperation<T, E, B> {
+                    /// Creates a new `CustomizableOperation` from `customizable_send`.
+                    pub(crate) fn new(customizable_send: B) -> Self {
+                        Self {
+                            customizable_send,
+                            config_override: #{None},
+                            interceptors: vec![],
+                            runtime_plugins: vec![],
+                            _output: #{PhantomData},
+                            _error: #{PhantomData}
                         }
-
-                        /// Adds an [`Interceptor`](#{Interceptor}) that runs at specific stages of the request execution pipeline.
-                        ///
-                        /// Note that interceptors can also be added to `CustomizableOperation` by `config_override`,
-                        /// `map_request`, and `mutate_request` (the last two are implemented via interceptors under the hood).
-                        /// The order in which those user-specified operation interceptors are invoked should not be relied upon
-                        /// as it is an implementation detail.
-                        pub fn interceptor(mut self, interceptor: impl #{Interceptor} + 'static) -> Self {
-                            self.interceptors.push(#{SharedInterceptor}::new(interceptor));
-                            self
-                        }
-
-                        /// Adds a runtime plugin.
-                        ##[allow(unused)]
-                        pub(crate) fn runtime_plugin(mut self, runtime_plugin: impl #{RuntimePlugin} + 'static) -> Self {
-                            self.runtime_plugins.push(#{SharedRuntimePlugin}::new(runtime_plugin));
-                            self
-                        }
-
-                        /// Allows for customizing the operation's request.
-                        pub fn map_request<F, MapE>(mut self, f: F) -> Self
-                        where
-                            F: #{Fn}(#{HttpRequest}) -> #{Result}<#{HttpRequest}, MapE>
-                                + #{Send}
-                                + #{Sync}
-                                + 'static,
-                            MapE: ::std::error::Error + #{Send} + #{Sync} + 'static,
-                        {
-                            self.interceptors.push(
-                                #{SharedInterceptor}::new(
-                                    #{MapRequestInterceptor}::new(f),
-                                ),
-                            );
-                            self
-                        }
->>>>>>> 1b6f0b8a
-
-                impl<T, E> CustomizableOperation<T, E> {
+                    }
+
                     /// Adds an [`Interceptor`](#{Interceptor}) that runs at specific stages of the request execution pipeline.
                     ///
                     /// Note that interceptors can also be added to `CustomizableOperation` by `config_override`,
@@ -162,7 +102,6 @@
                         self
                     }
 
-<<<<<<< HEAD
                     /// Allows for customizing the operation's request.
                     pub fn map_request<F, MapE>(mut self, f: F) -> Self
                     where
@@ -179,21 +118,6 @@
                         );
                         self
                     }
-=======
-                        /// Sends the request and returns the response.
-                        pub async fn send(
-                            self,
-                        ) -> #{SendResult}<T, E>
-                        where
-                            E: std::error::Error + #{Send} + #{Sync} + 'static,
-                            B: #{CustomizableSend}<T, E>,
-                        {
-                            let mut config_override = if let Some(config_override) = self.config_override {
-                                config_override
-                            } else {
-                                crate::config::Builder::new()
-                            };
->>>>>>> 1b6f0b8a
 
                     /// Convenience for `map_request` where infallible direct mutation of request is acceptable.
                     pub fn mutate_request<F>(mut self, f: F) -> Self
@@ -208,7 +132,6 @@
                         self
                     }
 
-<<<<<<< HEAD
                     /// Overrides config for a single operation invocation.
                     ///
                     /// `config_override` is applied to the operation configuration level.
@@ -227,10 +150,6 @@
                         self.config_override = Some(config_override.into());
                         self
                     }
-=======
-                            self.customizable_send.send(config_override).await
-                        }
->>>>>>> 1b6f0b8a
 
                     /// Sends the request and returns the response.
                     pub async fn send(
@@ -238,6 +157,7 @@
                     ) -> #{SendResult}<T, E>
                     where
                         E: std::error::Error + #{Send} + #{Sync} + 'static,
+                        B: #{CustomizableSend}<T, E>,
                     {
                         let mut config_override = self.config_override.unwrap_or_default();
                         self.interceptors.into_iter().for_each(|interceptor| {
@@ -247,7 +167,7 @@
                             config_override.push_runtime_plugin(plugin);
                         });
 
-                        (self.customizable_send)(config_override).await
+                        self.customizable_send.send(config_override).await
                     }
 
                     #{additional_methods}
